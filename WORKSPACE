--- conflicted
+++ resolved
@@ -1081,17 +1081,6 @@
 
 go_repository(
     name = "com_github_libp2p_go_libp2p_connmgr",
-<<<<<<< HEAD
-    commit = "5249ec107e4544863dd8c61a6417b640d03a62a2",  # v0.0.4
-    importpath = "github.com/libp2p/go-libp2p-connmgr",
-)
-
-go_repository(
-    name = "com_github_joonix_log",
-    commit = "e0e770ceed363301a4f50bbc9599c6925c77b2d8",
-    importpath = "github.com/joonix/log",
-=======
     commit = "5249ec107e4544863dd8c61a6417b640d03a62a2",
     importpath = "github.com/libp2p/go-libp2p-connmgr",
->>>>>>> c4c76c74
 )