// Package params defines important constants that are essential to the
// Ethereum 2.0 services.
package params

import (
	"math/big"
	"time"
)

// BeaconChainConfig contains constant configs for node to participate in beacon chain.
type BeaconChainConfig struct {
	// Misc constants.
	ShardCount               uint64 // ShardCount is the number of shard chains in Ethereum 2.0.
	TargetCommitteeSize      uint64 // TargetCommitteeSize is the number of validators in a committee when the chain is healthy.
	MaxIndicesPerAttestation uint64 // MaxIndicesPerAttestation is used to determine how many validators participate in an attestation.
	MinPerEpochChurnLimit    uint64 // MinPerEpochChurnLimit is the minimum amount of churn allotted for validator rotations.
	ChurnLimitQuotient       uint64 // ChurnLimitQuotient is used to determine the limit of how many validators can rotate per epoch.
	BaseRewardsPerEpoch      uint64 // BaseRewardsPerEpoch is used to calculate the per epoch rewards.
	ShuffleRoundCount        uint64 // ShuffleRoundCount is used for retrieving the permuted index.
	// TODO(2307): Remove deprecated fields
	// Deprecated: Do not use.
	MaxBalanceChurnQuotient uint64 // MaxBalanceChurnQuotient is used to determine how many validators can rotate per epoch.
	// Deprecated: Do not use.
	BeaconChainShardNumber uint64 // BeaconChainShardNumber is the shard number of the beacon chain.
	// Deprecated: Do not use.
	MaxIndicesPerSlashableVote uint64 // MaxIndicesPerSlashableVote is used to determine how many validators can be slashed per vote.
	// Deprecated: Do not use.
	MaxExitDequeuesPerEpoch uint64 // MaxWithdrawalsPerEpoch is the max withdrawals can happen for a single epoch.

	// Deposit contract constants.
	DepositContractAddress   []byte // DepositContractAddress is the address of the deposit contract in PoW chain.
	DepositContractTreeDepth uint64 // Depth of the Merkle trie of deposits in the validator deposit contract on the PoW chain.

	// Gwei value constants.
	MinDepositAmount          uint64 // MinDepositAmount is the maximal amount of Gwei a validator can send to the deposit contract at once.
	MaxDepositAmount          uint64 // MaxDepositAmount is the maximal amount of Gwei a validator can send to the deposit contract at once.
	MaxEffectiveBalance       uint64 // MaxEffectiveBalance is the maximal amount of Gwie that is effective for staking.
	EjectionBalance           uint64 // EjectionBalance is the minimal GWei a validator needs to have before ejected.
	EffectiveBalanceIncrement uint64 // EffectiveBalanceIncrement is used for converting the high balance into the low balance for validators.
	// TODO(2307): Remove deprecated fields
	//Deprecated: Do not use.
	ForkChoiceBalanceIncrement uint64 // ForkChoiceBalanceIncrement is used to track block score based on balances for fork choice.

	// Initial value constants.
	GenesisSlot             uint64   // GenesisSlot is used to initialize the genesis state fields.
	GenesisEpoch            uint64   // GenesisEpoch is used to initialize epoch.
	FarFutureEpoch          uint64   // FarFutureEpoch represents a epoch extremely far away in the future used as the default penalization slot for validators.
	ZeroHash                [32]byte // ZeroHash is used to represent a zeroed out 32 byte array.
	BLSWithdrawalPrefixByte byte     // BLSWithdrawalPrefixByte is used for BLS withdrawal and it's the first byte.
	// TODO(2307): Remove deprecated fields
	// Deprecated: Do not use.
	GenesisForkVersion []byte // GenesisForkVersion is used to track fork version between state transitions.
	// Deprecated: Do not use.
	GenesisStartShard uint64 // GenesisStartShard is the first shard to assign validators.
	// Deprecated: Do not use.
	EmptySignature [96]byte // EmptySignature is used to represent a zeroed out BLS Signature.

	// Time parameters constants.
	SecondsPerSlot               uint64 // SecondsPerSlot is how many seconds are in a single slot.
	MinAttestationInclusionDelay uint64 // MinAttestationInclusionDelay defines how long validator has to wait to include attestation for beacon block.
	SlotsPerEpoch                uint64 // SlotsPerEpoch is the number of slots in an epoch.
	MinSeedLookahead             uint64 // SeedLookahead is the duration of randao look ahead seed.
	ActivationExitDelay          uint64 // ActivationExitDelay is the duration a validator has to wait for entry and exit in epoch.
	SlotsPerEth1VotingPeriod     uint64 // SlotsPerEth1VotingPeriod defines how often the merkle root of deposit receipts get updated in beacon node.
	SlotsPerHistoricalRoot       uint64 // SlotsPerHistoricalRoot defines how often the historical root is saved.
	MinValidatorWithdrawalDelay  uint64 // MinValidatorWithdrawalEpochs is the shortest amount of time a validator has to wait to withdraw.
	PersistentCommitteePeriod    uint64 // PersistentCommitteePeriod is the minimum amount of epochs a validator must participate before exitting.
	MaxCrosslinkEpochs           uint64 // MaxCrosslinkEpochs defines the max epoch from current a crosslink can be formed at.
	MinEpochsToInactivityPenalty uint64 // MinEpochsToInactivityPenalty defines the minimum amount of epochs since finality to begin penalizing inactivity.
	Eth1FollowDistance           uint64 // Eth1FollowDistance is the number of eth1.0 blocks to wait before considering a new deposit for voting. This only applies after the chain as been started.
	// TODO(2307): Remove deprecated fields
	// Deprecated: Do not use.
	EpochsPerEth1VotingPeriod uint64 // EpochsPerEth1VotingPeriod defines how often the merkle root of deposit receipts get updated in beacon node.

	// State list lengths
	LatestRandaoMixesLength      uint64 // LatestRandaoMixesLength is the number of randao mixes kept in the beacon state.
	LatestActiveIndexRootsLength uint64 // LatestIndexRootsLength is the number of index roots kept in beacon state, used by light client.
	LatestSlashedExitLength      uint64 // LatestSlashedExitLength is used to track penalized exit balances per time interval.
	// TODO(2307): Remove deprecated fields
	// Deprecated: Do not use.
	LatestBlockRootsLength uint64 // LatestBlockRootsLength is the number of block roots kept in the beacon state.

	// Reward and penalty quotients constants.
	BaseRewardQuotient           uint64 // BaseRewardQuotient is used to calculate validator per-slot interest rate.
	WhistleBlowingRewardQuotient uint64 // WhistleBlowingRewardQuotient is used to calculate whistler blower reward.
	ProposerRewardQuotient       uint64 // ProposerRewardQuotient is used to calculate the reward for proposers.
	InactivityPenaltyQuotient    uint64 // InactivityPenaltyQuotient is used to calculate the penalty for a validator that is offline.
	MinSlashingPenaltyQuotient   uint64 // MinSlashingPenaltyQuotient is used to calculate the minimum penalty to prevent DoS attacks.
	// TODO(2307): Remove deprecated fields
	// Deprecated: Do not use.
	AttestationInclusionRewardQuotient uint64 // AttestationInclusionRewardQuotient defines the reward quotient of proposer for including attestations.

	// Max operations per block constants.
	MaxProposerSlashings uint64 // MaxProposerSlashings defines the maximum number of slashings of proposers possible in a block.
	MaxAttesterSlashings uint64 // MaxAttesterSlashings defines the maximum number of casper FFG slashings possible in a block.
	MaxAttestations      uint64 // MaxAttestations defines the maximum allowed attestations in a beacon block.
	MaxDeposits          uint64 // MaxVoluntaryExits defines the maximum number of validator deposits in a block.
	MaxVoluntaryExits    uint64 // MaxVoluntaryExits defines the maximum number of validator exits in a block.
	MaxTransfers         uint64 // MaxTransfers defines the maximum number of balance transfers in a block.

	// BLS domain values.
	DomainBeaconProposer uint64 // DomainBeaconProposer defines the BLS signature domain for beacon proposal verification.
	DomainRandao         uint64 // DomainRandao defines the BLS signature domain for randao verification.
	DomainAttestation    uint64 // DomainAttestation defines the BLS signature domain for attestation verification.
	DomainDeposit        uint64 // DomainDeposit defines the BLS signature domain for deposit verification.
	DomainVoluntaryExit  uint64 // DomainVoluntaryExit defines the BLS signature domain for exit verification.
	DomainTransfer       uint64 // DomainTransfer defines the BLS signature domain for transfer verification.

	// Prysm constants.
<<<<<<< HEAD
	DepositsForChainStart   uint64        // DepositsForChainStart defines how many validator deposits needed to kick off beacon chain.
	RandBytes               uint64        // RandBytes is the number of bytes used as entropy to shuffle validators.
	SyncPollingInterval     int64         // SyncPollingInterval queries network nodes for sync status.
	BatchBlockLimit         uint64        // BatchBlockLimit is maximum number of blocks that can be requested for initial sync.
	SyncEpochLimit          uint64        // SyncEpochLimit is the number of epochs the current node can be behind before it requests for the latest state.
	MaxNumLog2Validators    uint64        // MaxNumLog2Validators is the Max number of validators in Log2 exists given total ETH supply.
	LogBlockDelay           int64         // Number of blocks to wait from the current head before processing logs from the deposit contract.
	RPCSyncCheck            time.Duration // Number of seconds to query the sync service, to find out if the node is synced or not.
	TestnetContractEndpoint string        // TestnetContractEndpoint to fetch the contract address of the Prysmatic Labs testnet.
	GoerliBlockTime         uint64        // GoerliBlockTime is the number of seconds on avg a Goerli block is created.
=======
	GweiPerEth                uint64        // GweiPerEth is the amount of gwei corresponding to 1 eth.
	DepositsForChainStart     uint64        // DepositsForChainStart defines how many validator deposits needed to kick off beacon chain.
	RandBytes                 uint64        // RandBytes is the number of bytes used as entropy to shuffle validators.
	BatchBlockLimit           uint64        // BatchBlockLimit is maximum number of blocks that can be requested for initial sync.
	SyncEpochLimit            uint64        // SyncEpochLimit is the number of epochs the current node can be behind before it requests for the latest state.
	MaxNumLog2Validators      uint64        // MaxNumLog2Validators is the Max number of validators in Log2 exists given total ETH supply.
	SyncPollingInterval       int64         // SyncPollingInterval queries network nodes for sync status.
	LogBlockDelay             int64         // Number of blocks to wait from the current head before processing logs from the deposit contract.
	BLSPubkeyLength           int           // BLSPubkeyLength defines the expected length of BLS public keys in bytes.
	DefaultBufferSize         int           // DefaultBufferSize for channels across the Prysm repository.
	ValidatorPrivkeyFileName  string        // ValidatorPrivKeyFileName specifies the string name of a validator private key file.
	WithdrawalPrivkeyFileName string        // WithdrawalPrivKeyFileName specifies the string name of a withdrawal private key file.
	HashCacheSize             int64         // HashCacheSize defines the size of object hashes that are cached.
	RPCSyncCheck              time.Duration // Number of seconds to query the sync service, to find out if the node is synced or not.
	TestnetContractEndpoint   string        // TestnetContractEndpoint to fetch the contract address of the Prysmatic Labs testnet.
	GoerliBlockTime           uint64        // GoerliBlockTime is the number of seconds on avg a Goerli block is created.
>>>>>>> c4c76c74
}

// DepositContractConfig contains the deposits for
type DepositContractConfig struct {
	DepositsForChainStart *big.Int // DepositsForChainStart defines how many validator deposits needed to kick off beacon chain.
	MinDepositAmount      *big.Int // MinDepositAmount defines the minimum deposit amount in gwei that is required in the deposit contract.
	MaxDepositAmount      *big.Int // MaxDepositAmount defines the maximum deposit amount in gwei that is required in the deposit contract.
}

// ShardChainConfig contains configs for node to participate in shard chains.
type ShardChainConfig struct {
	ChunkSize         uint64 // ChunkSize defines the size of each chunk in bytes.
	MaxShardBlockSize uint64 // MaxShardBlockSize defines the max size of each shard block in bytes.
}

var defaultBeaconConfig = &BeaconChainConfig{
	// Misc constant.
	ShardCount:               1024,
	TargetCommitteeSize:      128,
	MaxIndicesPerAttestation: 4096,
	MinPerEpochChurnLimit:    4,
	ChurnLimitQuotient:       1 << 16,
	BaseRewardsPerEpoch:      5,
	ShuffleRoundCount:        90,

	// TODO(2307): Remove deprecated fields
	// Deprecated.
	MaxBalanceChurnQuotient:    32,
	BeaconChainShardNumber:     1<<64 - 1,
	MaxIndicesPerSlashableVote: 4096,
	MaxExitDequeuesPerEpoch:    4,

	// Deposit contract constants.
	DepositContractTreeDepth: 32,

	// Gwei value constants.
	MinDepositAmount:           1 * 1e9,
	MaxDepositAmount:           32 * 1e9,
	MaxEffectiveBalance:        32 * 1e9,
	EjectionBalance:            16 * 1e9,
	EffectiveBalanceIncrement:  1 * 1e9,
	ForkChoiceBalanceIncrement: 1 * 1e9,

	// Initial value constants.
	GenesisSlot:             1 << 63,
	GenesisEpoch:            1 << 63 / 64,
	FarFutureEpoch:          1<<64 - 1,
	ZeroHash:                [32]byte{},
	BLSWithdrawalPrefixByte: byte(0),

	// TODO(2307): Remove deprecated fields
	// Deprecated.
	GenesisForkVersion: []byte{0, 0, 0, 0},
	GenesisStartShard:  0,
	EmptySignature:     [96]byte{},

	// Time parameter constants.
	SecondsPerSlot:               6,
	MinAttestationInclusionDelay: 4,
	SlotsPerEpoch:                64,
	MinSeedLookahead:             1,
	ActivationExitDelay:          4,
	SlotsPerEth1VotingPeriod:     1024,
	SlotsPerHistoricalRoot:       8192,
	MinValidatorWithdrawalDelay:  256,
	PersistentCommitteePeriod:    2048,
	MaxCrosslinkEpochs:           64,
	MinEpochsToInactivityPenalty: 4,
	Eth1FollowDistance:           1024,

	// State list length constants.
	LatestRandaoMixesLength:      8192,
	LatestActiveIndexRootsLength: 8192,
	LatestSlashedExitLength:      8192,

	// TODO(2307): Remove deprecated fields
	// Deprecated.
	EpochsPerEth1VotingPeriod: 16,
	LatestBlockRootsLength:    8192,

	// Reward and penalty quotients constants.
	BaseRewardQuotient:                 32,
	WhistleBlowingRewardQuotient:       512,
	AttestationInclusionRewardQuotient: 8,
	InactivityPenaltyQuotient:          1 << 25,
	MinSlashingPenaltyQuotient:         32,

	// Max operations per block constants.
	MaxProposerSlashings: 16,
	MaxAttesterSlashings: 1,
	MaxAttestations:      128,
	MaxDeposits:          16,
	MaxVoluntaryExits:    16,
	MaxTransfers:         0,

	// BLS domain values.
	DomainBeaconProposer: 0,
	DomainRandao:         1,
	DomainAttestation:    2,
	DomainDeposit:        3,
	DomainVoluntaryExit:  4,
	DomainTransfer:       5,

	// Prysm constants.
<<<<<<< HEAD
	DepositsForChainStart: 16384,
	RandBytes:             3,
	BatchBlockLimit:       64 * 4, // Process blocks in batches of 4 epochs of blocks (threshold before casper penalties).
	MaxNumLog2Validators:  24,
	LogBlockDelay:         2, //
	RPCSyncCheck:          1,
	GoerliBlockTime:       14, // 14 seconds on average for a goerli block to be created.
=======
	GweiPerEth:                1000000000,
	DepositsForChainStart:     16384,
	RandBytes:                 3,
	BatchBlockLimit:           64 * 4, // Process blocks in batches of 4 epochs of blocks (threshold before casper penalties).
	MaxNumLog2Validators:      24,
	LogBlockDelay:             2,
	BLSPubkeyLength:           96,
	DefaultBufferSize:         10000,
	HashCacheSize:             100000,
	WithdrawalPrivkeyFileName: "/shardwithdrawalkey",
	ValidatorPrivkeyFileName:  "/validatorprivatekey",
	RPCSyncCheck:              1,
	GoerliBlockTime:           14, // 14 seconds on average for a goerli block to be created.
>>>>>>> c4c76c74

	// Testnet misc values.
	TestnetContractEndpoint: "https://beta.prylabs.net/contract", // defines an http endpoint to fetch the testnet contract addr.
}

var defaultShardConfig = &ShardChainConfig{
	ChunkSize:         uint64(256),
	MaxShardBlockSize: uint64(32768),
}

var defaultDepositContractConfig = &DepositContractConfig{
	DepositsForChainStart: big.NewInt(16384),
	MinDepositAmount:      big.NewInt(1e9),
	MaxDepositAmount:      big.NewInt(32e9),
}

var beaconConfig = defaultBeaconConfig
var shardConfig = defaultShardConfig
var contractConfig = defaultDepositContractConfig

// BeaconConfig retrieves beacon chain config.
func BeaconConfig() *BeaconChainConfig {
	return beaconConfig
}

// DemoBeaconConfig retrieves the demo beacon chain config.
func DemoBeaconConfig() *BeaconChainConfig {
	demoConfig := *defaultBeaconConfig
	demoConfig.ShardCount = 1
	demoConfig.MinAttestationInclusionDelay = 1
	demoConfig.TargetCommitteeSize = 1
	demoConfig.DepositsForChainStart = 8
	demoConfig.SlotsPerEpoch = 8
	demoConfig.GenesisEpoch = demoConfig.GenesisSlot / 8
	demoConfig.MinDepositAmount = 100
	demoConfig.MaxDepositAmount = 3.2 * 1e9
	demoConfig.EjectionBalance = 3.175 * 1e9
	demoConfig.SyncPollingInterval = 1 * 10 // Query nodes over the network every slot.
	demoConfig.Eth1FollowDistance = 5
	demoConfig.EpochsPerEth1VotingPeriod = 1
	demoConfig.LatestRandaoMixesLength = 5 * demoConfig.SlotsPerEpoch
	demoConfig.LatestActiveIndexRootsLength = 5 * demoConfig.SlotsPerEpoch
	demoConfig.LatestSlashedExitLength = 5 * demoConfig.SlotsPerEpoch
	demoConfig.LatestBlockRootsLength = 5 * demoConfig.SlotsPerEpoch

	return &demoConfig
}

// ShardConfig retrieves shard chain config.
func ShardConfig() *ShardChainConfig {
	return shardConfig
}

// ContractConfig retrieves the deposit contract config
func ContractConfig() *DepositContractConfig {
	return contractConfig
}

// DemoContractConfig uses the argument provided to initialize a fresh config.
func DemoContractConfig(depositsReq *big.Int, minDeposit *big.Int, maxDeposit *big.Int) *DepositContractConfig {
	return &DepositContractConfig{
		DepositsForChainStart: depositsReq,
		MinDepositAmount:      minDeposit,
		MaxDepositAmount:      maxDeposit,
	}
}

// UseDemoBeaconConfig for beacon chain services.
func UseDemoBeaconConfig() {
	beaconConfig = DemoBeaconConfig()
}

// OverrideBeaconConfig by replacing the config. The preferred pattern is to
// call BeaconConfig(), change the specific parameters, and then call
// OverrideBeaconConfig(c). Any subsequent calls to params.BeaconConfig() will
// return this new configuration.
func OverrideBeaconConfig(c *BeaconChainConfig) {
	beaconConfig = c
}<|MERGE_RESOLUTION|>--- conflicted
+++ resolved
@@ -107,18 +107,6 @@
 	DomainTransfer       uint64 // DomainTransfer defines the BLS signature domain for transfer verification.
 
 	// Prysm constants.
-<<<<<<< HEAD
-	DepositsForChainStart   uint64        // DepositsForChainStart defines how many validator deposits needed to kick off beacon chain.
-	RandBytes               uint64        // RandBytes is the number of bytes used as entropy to shuffle validators.
-	SyncPollingInterval     int64         // SyncPollingInterval queries network nodes for sync status.
-	BatchBlockLimit         uint64        // BatchBlockLimit is maximum number of blocks that can be requested for initial sync.
-	SyncEpochLimit          uint64        // SyncEpochLimit is the number of epochs the current node can be behind before it requests for the latest state.
-	MaxNumLog2Validators    uint64        // MaxNumLog2Validators is the Max number of validators in Log2 exists given total ETH supply.
-	LogBlockDelay           int64         // Number of blocks to wait from the current head before processing logs from the deposit contract.
-	RPCSyncCheck            time.Duration // Number of seconds to query the sync service, to find out if the node is synced or not.
-	TestnetContractEndpoint string        // TestnetContractEndpoint to fetch the contract address of the Prysmatic Labs testnet.
-	GoerliBlockTime         uint64        // GoerliBlockTime is the number of seconds on avg a Goerli block is created.
-=======
 	GweiPerEth                uint64        // GweiPerEth is the amount of gwei corresponding to 1 eth.
 	DepositsForChainStart     uint64        // DepositsForChainStart defines how many validator deposits needed to kick off beacon chain.
 	RandBytes                 uint64        // RandBytes is the number of bytes used as entropy to shuffle validators.
@@ -135,7 +123,6 @@
 	RPCSyncCheck              time.Duration // Number of seconds to query the sync service, to find out if the node is synced or not.
 	TestnetContractEndpoint   string        // TestnetContractEndpoint to fetch the contract address of the Prysmatic Labs testnet.
 	GoerliBlockTime           uint64        // GoerliBlockTime is the number of seconds on avg a Goerli block is created.
->>>>>>> c4c76c74
 }
 
 // DepositContractConfig contains the deposits for
@@ -240,15 +227,6 @@
 	DomainTransfer:       5,
 
 	// Prysm constants.
-<<<<<<< HEAD
-	DepositsForChainStart: 16384,
-	RandBytes:             3,
-	BatchBlockLimit:       64 * 4, // Process blocks in batches of 4 epochs of blocks (threshold before casper penalties).
-	MaxNumLog2Validators:  24,
-	LogBlockDelay:         2, //
-	RPCSyncCheck:          1,
-	GoerliBlockTime:       14, // 14 seconds on average for a goerli block to be created.
-=======
 	GweiPerEth:                1000000000,
 	DepositsForChainStart:     16384,
 	RandBytes:                 3,
@@ -262,7 +240,6 @@
 	ValidatorPrivkeyFileName:  "/validatorprivatekey",
 	RPCSyncCheck:              1,
 	GoerliBlockTime:           14, // 14 seconds on average for a goerli block to be created.
->>>>>>> c4c76c74
 
 	// Testnet misc values.
 	TestnetContractEndpoint: "https://beta.prylabs.net/contract", // defines an http endpoint to fetch the testnet contract addr.
