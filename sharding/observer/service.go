--- conflicted
+++ resolved
@@ -25,14 +25,8 @@
 }
 
 // Start the main routine for an observer.
-<<<<<<< HEAD
 func (o *Observer) Start() {
-	log.Info("Starting shard observer service")
-=======
-func (o *Observer) Start() error {
 	log.Info(fmt.Sprintf("Starting observer service in shard %d", o.shardID))
-	return nil
->>>>>>> 40d7a6d0
 }
 
 // Stop the main loop for observing the shard network.
